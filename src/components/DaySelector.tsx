--- conflicted
+++ resolved
@@ -26,11 +26,7 @@
     displayFullDays,
     minDate,
     maxDate,
-<<<<<<< HEAD
-    isDateDisabled,
-=======
     disabledDates,
->>>>>>> f2e47fbf
     firstDayOfWeek,
     theme,
     height,
@@ -53,13 +49,9 @@
         displayFullDays,
         minDate,
         maxDate,
-<<<<<<< HEAD
         firstDayOfWeek,
-        isDateDisabled
-=======
         disabledDates,
         firstDayOfWeek
->>>>>>> f2e47fbf
       ).map((day, index) => {
         if (day) {
           let leftCrop = day.dayOfMonth === 1;
